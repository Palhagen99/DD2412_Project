--- conflicted
+++ resolved
@@ -1,48 +1,4 @@
 {
-<<<<<<< HEAD
- "cells": [
-  {
-   "cell_type": "markdown",
-   "metadata": {},
-   "source": [
-    "# DD2412 Project"
-   ]
-  },
-  {
-   "cell_type": "code",
-   "execution_count": 4,
-   "metadata": {},
-   "outputs": [],
-   "source": [
-    "import torch\n",
-    "\n",
-    "from models_mae import *\n",
-    "from train import *\n",
-    "from pos_embed import *\n",
-    "#from eval_video_segmentation import *\n",
-    "from eval import *"
-   ]
-  },
-  {
-   "cell_type": "markdown",
-   "metadata": {},
-   "source": [
-    "### Load model"
-   ]
-  },
-  {
-   "cell_type": "code",
-   "execution_count": 5,
-   "metadata": {},
-   "outputs": [
-    {
-     "name": "stderr",
-     "output_type": "stream",
-     "text": [
-      "C:\\Users\\Erik H\\AppData\\Local\\Temp\\ipykernel_19664\\2689243158.py:5: FutureWarning: You are using `torch.load` with `weights_only=False` (the current default value), which uses the default pickle module implicitly. It is possible to construct malicious pickle data which will execute arbitrary code during unpickling (See https://github.com/pytorch/pytorch/blob/main/SECURITY.md#untrusted-models for more details). In a future release, the default value for `weights_only` will be flipped to `True`. This limits the functions that could be executed during unpickling. Arbitrary objects will no longer be allowed to be loaded via this mode unless they are explicitly allowlisted by the user via `torch.serialization.add_safe_globals`. We recommend you start setting `weights_only=True` for any use case where you don't have full control of the loaded file. Please open an issue on GitHub for any issues related to this experimental feature.\n",
-      "  state_dict = torch.load(model_path)\n"
-     ]
-=======
   "cells": [
     {
       "cell_type": "markdown",
@@ -52,7 +8,6 @@
       "source": [
         "# DD2412 Project"
       ]
->>>>>>> 6f65e274
     },
     {
       "cell_type": "code",
@@ -84,58 +39,6 @@
           ]
         }
       ]
-<<<<<<< HEAD
-     },
-     "execution_count": 5,
-     "metadata": {},
-     "output_type": "execute_result"
-    }
-   ],
-   "source": [
-    "model_path = \"./epoch_0.pt\"\n",
-    "device = torch.device(\"cuda\" if torch.cuda.is_available() else \"cpu\")\n",
-    "model = sim_mae_vit_tiny_patch8_dec512d8b()\n",
-    "model = model.to(device)\n",
-    "state_dict = torch.load(model_path)\n",
-    "state_dict = {k.replace(\"module.\", \"\"): v for k, v in state_dict.items()}\n",
-    "model.load_state_dict(state_dict)"
-   ]
-  },
-  {
-   "cell_type": "markdown",
-   "metadata": {},
-   "source": [
-    "### Evaluation & Inference"
-   ]
-  },
-  {
-   "cell_type": "code",
-   "execution_count": 6,
-   "metadata": {},
-   "outputs": [
-    {
-     "name": "stderr",
-     "output_type": "stream",
-     "text": [
-      "Processing frames: 100%|██████████| 81/81 [00:02<00:00, 35.81it/s]\n"
-     ]
-    }
-   ],
-   "source": [
-    "output_dir = 'output/davis/'\n",
-    "videos_path = './data/DAVIS/JPEGImages/480p'\n",
-    "labels_path = './data/DAVIS/Annotations/480p'\n",
-    "video_name = 'bear'\n",
-    "eval_davis(model, video_name, videos_path, labels_path, queue_length=20, topk=7, size_neighbourhood=20, model_name=\"test1\", output_dir=output_dir)"
-   ]
-  }
- ],
- "metadata": {
-  "kernelspec": {
-   "display_name": "Python 3",
-   "language": "python",
-   "name": "python3"
-=======
     },
     {
       "cell_type": "code",
@@ -444,7 +347,6 @@
     "colab": {
       "provenance": []
     }
->>>>>>> 6f65e274
   },
   "nbformat": 4,
   "nbformat_minor": 0
